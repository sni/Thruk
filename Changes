This file documents the revision history for the Monitoring Webinterface Thruk.

1.60     not yet released
<<<<<<< HEAD
          - added http backend type which connects to another thruk instance
=======
          - config tool:
            - changed source editor to linedtextarea because of IE compatibility
>>>>>>> 7a4ea51c
          - Bug Fixes
            - fixed connection test for new backends
            - retain order of backends when not using sections
            - fixed deselecting unavailable backends

1.58     Wed Nov 21 12:51:29 CET 2012
          - use regex matching in search preview too
          - added new config option first_day_of_week
          - added column filter in configuration page (Thibault Cohen)
          - faster and more useably mouseover in host/service lists
          - added configuration only backends
          - show link to hostdetails when no services match
          - added filter by number of services
          - added config option to select default quick command
          - added excel export for problems page
          - added json export for problems page
          - config tool:
            - preserve inline comments if possible
            - added enable/disable actions
            - show forward references on ref page too
            - fix computed config display of additive inheritance
            - fix ignoring changes to readonly pattern in config
            - fix auto submit when pressing some wizards
          - Bug Fixes
            - fixed sending commands to all backends
            - usability improvements for Internet Explorer
            - fixed renewing contactgroups cache after backend reload

1.56     Wed Nov  7 22:14:06 CET 2012
          - added naglint tool to beautify nagios config files
          - added sites panel when grouping backends by section
          - show perf bar for percentages too
          - reports:
            - replace links in html reports
            - fixed creating e-mail reports for availability pages
            - fixed sending first e-mail attachment always as report.pdf
          - config tool:
            - added object browser
            - show warning when saving objects without a name
            - recognize disabled (commented) objects
          - Bug Fixes
            - fixed limit to groups in alert summary

1.54     Mon Oct 22 15:08:26 CEST 2012
          - added support for setting custum variables without _ now
          - added link to all services with same name on extinfo 2 page
          - panorama view:
            - added performance bar to host/service list
          - Bug Fixes
            - undefined ARG macros will be replaced with empty string
            - fixed perf bars in IE
            - fixed perf bars growing over maximum

1.52     Tue Oct  9 16:44:04 CEST 2012
          - added cookie based authentication and logout button
          - added performance bar to host/service list
          - updated calendar popup
            - use mousewheel to change date / time
          - Bug Fixes
            - fixed scrolling to top on clicking calendar icon

1.50     Thu Sep 27 09:21:20 CEST 2012
          - make menu sections foldable
          - Bug Fixes
            - fixed reload in IE
            - fixed minemap header in IE

1.48     Fri Sep 21 11:24:48 CEST 2012
          - save scroll state on sending commands and reloads
          - reports
            - added basic report option validation
          - Bug Fixes
            - fixed state hosts (Oliver Falk)
            - fixed search with ipad
            - fixed action icons by custom vars servicegroup overview

1.46     Tue Sep  4 15:42:15 CEST 2012
          - optional favicon problem counter
          - display action/notes url on host/servicegroup pages
          - minemap:
            - dynamic column header height
          - panorama view:
            - optional auto hiding panel header
          - Bug Fixes
            - fixed using multiple groups in cgi.cfg
            - fixed search with iphone

1.44     Mon Aug 27 15:17:31 CEST 2012
          - play sounds only for unhandled problems
          - Bug Fixes
            - fixed adding report with empty crontab
            - fixed looping startup.html
            - fixed taint mode error on debian

1.42     Thu Aug 23 17:55:54 CEST 2012
          - panorama view:
            - added host details panlet
            - link service details to service list
            - show messages from send commands
            - add possibility to remove downtimes
            - show server time and login
            - update to extjs 4.1.1
          - Bug Fixes
            - fixed authentication in recurring downtimes

1.40     Fri Aug  3 16:54:16 CEST 2012
          - change backends in config tool
          - use wait feature for acks/downtimes
          - change backends in config tool
          - panorama view:
            - added mine map panlet
            - added service details panlet
            - fixed problem with initial view
          - Bug Fixes
            - fixed reports when no state selected
            - fixed problem with cronjobs on pkg updates

1.38     Fri Jul 27 18:14:00 CEST 2012
          - added button to check/uncheck all columns for status excel export
          - panorama view:
            - added auto rotating tabs
            - added hosts / services panlet
            - added host / service totals panlet
            - added server metrics panlet
            - added filter for all host/services based panlets
            - generic url panlet can now show external urls
            - fixed generic url panlet when using css selector
          - Bug Fixes
            - fixed date verification in quick commands

1.36     Thu Jul 19 13:49:01 CEST 2012
          - added panorama view plugin
          - support flexible downtimes from the status page quick command
          - support recurring flexible downtimes
          - allow human readable values for duration filter like 5h or 10m
          - check version when using the check for updates link
          - clean up menu (don't show grid links in extra row)
          - allow wildcards in 'show_custom_vars'
          - added cgi sounds to tac page (if enabled)
          - added link for bug reports on internal errors (idea by the icinga team)
          - reporting:
            - reports can now be created for every page (html, xls, ...)
          - config tool:
            - added plugin & addon manager
            - show hostgroup name on hosts service list
            - fixed unregistered hostgroups showing up as warning
            - fixed commands in orphaned objects list
          - Bug Fixes
            - downtimes: fixed display of flexible downtimes
            - recurring downtimes: fixed adding downtimes on sunday
            - config tool: allowed hostgroups with register 0
            - fixed reloading pages when multiple filters used (Rupert Roesler-Schmidt)
            - fixed sounds in IE and Windows Firefox

1.34     Tue Jun 19 17:38:46 CEST 2012
          - added config item to specify mobile agents
          - added refresh url parameter to set custom refresh rate
          - Bug Fixes
            - fixed editing command lines containing quotes
            - fixed not viewing all objects when paging is disabled
            - fixed 'All types' link not working all the time
            - fixed sticky acknowledgements

1.32     Sat Jun  2 18:46:38 CEST 2012
          - added recurring downtimes
          - added in_check|notification_period to extinfo
          - added sort by status information
          - added reschedule 'now' link to extinfo page
          - added mongodb support (experimental)
            - added logcache based on mongodb (mixed mode)
          - added long plugin output to excel export
          - added child options to downtimes (Jason Lempka)
          - reporting:
            - added report editor
            - added cron editor for scheduling reports
            - report fileextension is now .rpt
          - Bug Fixes
            - fixed mobile interface (jquery version was too old)
            - fixed javascript error on comments/downtimes page
            - fixed deleting all downtimes from extinfo page
            - fixed removing comments/downtimes from extinfo page

1.30     Sun May  6 19:37:59 CEST 2012
          - added sla reporting
            - implemented 'last12months'
            - implemented months breakdown
          - updated jquery to 1.7.2
          - do not reenable ssi files on pkg updates
          - Bug Fixes
            - fixed adding bookmarks
            - fixed selecting multiple filter
            - fixed statusmap js errors

1.28     Sat Apr 28 18:53:49 CEST 2012
          - added support for display_name
          - added filter for custom variables
          - show host/servicegroups only if contact has permission for at least on host/service
          - add new url parameter 'minimal' for hiding everything except the data (Pierre Mavro)
          - added documentation about common CGI parameters
          - added init script
          - added event details to logs excel export
          - added site name to excel export (Mark Wilkinson)
          - added sound alerts
          - added config item for custom host/service action icons
          - added config item to convert usernames to upper/lowercase
          - set custom host/service action icons by custom variable
          - added config item for cookie_path
          - added 'last12months' to possible report timeperiods
          - internal changes ( removed prototype library )
          - mobile:
              - added performance graph to mobile interface
          - conf tool:
              - support relative paths in nagios.cfg
          - fixed sorting by status (critical > unknown)

1.26     Mon Mar 26 13:40:33 CEST 2012
          - show remaining minutes when using first_notification_delay
          - hide host/service selection for read-only users
          - added new config option show_backends_in_table to display site name in status table
          - added wml plugin to support ntray (and maybe other tools based on the statuswml page) (Franky Van Liedekerke)
          - cli tool:
              - implemented verbose mode with -v
          - fixed redirect in old browsers

1.24     Mon Mar 19 12:17:40 CET 2012
          - conf tool:
              - rename dependencies on object updates
              - reset reload flag on external reloads too
              - remove cached data when core config changes
              - add more shinken specific attributes
          - use current time when rescheduling checks with
            timestamp in the past to prevent breaking the latency calculation
          - fixed shinken livestatus version warning

1.22     Tue Mar  6 17:20:18 CET 2012
          - cli tool:
              - implemented setting backends with '-b'
          - use 127.0.0.1 and locahost tcp connections for local states too
          - preserve enabled themes/plugins on update via package
          - fixed packages apache config
          - fixed missing bracket on problems page
          - fixed problem with missing templates in packages
          - fixed customizing menu with insert_item()

1.20     Tue Feb 28 22:38:23 CET 2012
          - added cli tool
          - write pid file when running as fastcgi
          - show startpage when fcgid process is starting
          - added path to cookies, makes multiple instances possible on one host
          - added current attempt filter (Jordi van Scheijen)
          - fixed adding page reloads to browser history, now reloads don't show up in history
          - fixed statusmap table layout
          - fixed escaping newlines when escape_html is off
          - fixed sending commands to hosts/services with backslashes
          - fixed tests
          - config tool:
              - fixed adding custom variables

1.18     Tue Feb 14 17:17:38 CET 2012
          - changed version numbers to real numbers
              - from now on, even numbers will be stable releases
              - odd numbered releases will be test releases
              - this also fixes the Argument "1.1.7" isn't numeric in subroutine entry at... error
          - finished mobile plugin
          - support timeperiods in trends/availability reports
          - made duration of downtimes and acknowledgement configurable
          - replaced double downtime delete with checkbox
          - config tool:
              - fixed selecting templates when no hosts exist
              - fixed selecting services without hosts/groups
          - fixed issue with pressing history twice when using frames
          - fixed display issues when not using pager

1.1.7    Tue Dec 20 18:02:13 CET 2011
          - added duration filter
          - config tool:
              - removed link from icons
              - fixed services without description
          - fixed setting multiple acks with expire

1.1.6    Tue Dec 13 19:09:17 CET 2011
          - added acknowledgments with expire date (shinken/icinga only)
          - added json export on status page (thanks Justin Burnham)
          - config tool:
            - added command preview
            - added module support (icinga only)
            - added wizard for servicegroup members
            - added links to create/edit cgi permissions
          - fixed display of acknowledgements with expire date
          - fixed js error when adding more than 10 filter
          - themes: fixed minor design flaws in Nuvola theme

1.1.5    Thu Dec  5 21:04:17 CET 2011
          - reloading pages by pressing f5 works now even with frames
          - config tool: added wizard to create/change commands
                         set ip automatically
                         added criticy for shinken backends
                         added address6 for icinga backends
                         fixed reloading config
                         fixed command line wizard

1.1.4    Sun Nov 29 16:21:21 CET 2011
          - added more button for search suggestions
          - remove downtimes quick command now only removes active downtimes
          - added quick command to remove future downtimes
          - removed string::strip dependency
          - minor enhancements for config tool

1.1.3    Sat Nov 12 23:03:12 CET 2011
          - added support for objects in config editor
          - added support for contactgroups in the cgi.cfg
          - added support for groups in the cgi.cfg config tool
          - added refresh button on top of each page
          - command_disabled supports ranges
          - hide links to cmd.cgi which are disabled by the command_disabled option
          - backends can only be hidden by config if there are more than one
          - show backend related errors as backend chooser tooltip and in process info page
          - fixed hiding filter select popup
          - fixed sorting by duration on status page

1.1.2    Tue Oct 18 17:57:53 CEST 2011
          - added /pnp/ to possible pnp4nagios urls
          - search in notes_url for pnp4nagios urls too
          - replaced deprecated Catalyst::Log::Log4perl
          - fixed commands using the hours parameter (fixes #50)
          - fixed redirect when adding ?nav=1 while using frames

1.1.1    Thu Sep 15 14:30:01 CEST 2011
          - added dashboard plugin (Thanks Sigma)
          - disabled not implemented config view (fixes #46)
          - fixed shift in table of config host page (fixes #49)

1.1.0    Sun Aug 21 19:12:18 CEST 2011
          - availability / trends are now calculated in a background process
            - less ressources and independent from browser ttl
          - excel export run as bg job
          - added config option 'show_custom_vars'
          - added host command 'Schedule downtime for all services on this host'
          - added excel export for notifications
          - added new host properties filter 'in_check_priod' and 'in_notification_period'
          - added new service properties filter 'in_check_priod' and 'in_notification_period'
          - added new filter options 'Check Period' and 'Notification Period'
          - added new filter option 'Has Modified Attributes'
          - added new command to reset 'Modified Attributes'
          - added option 'show_modified_attributes'
          - fixed disappearing menu item name (fixes #45)
          - fixed changing views on the minemap (fixes #44)
          - fixed statusmap in IE
          - fixed too long url in status.cgi

1.0.9    Sun Aug 14 12:47:30 CEST 2011
          - delete multiple comments from the comments page
          - delete multiple downtimes from the downtimes page
          - new option command_reschedule_alias to redirect reschedule requests to agent services
          - themes: themes can be enabled/disabled by themes/themes-enabled directory (just like plugins)
          - pnp preview: save graph state between reloads
          - shinken features: save status of businessview on reload
          - Thruk theme: layout/design cleanup
          - moved mobile plugin to extra branch (not finished yet)
          - fixed undefined value in shinken-features plugin
          - fixed "select all with downtime" button for hosts (fixes #39)
          - fixed calendar not showing up in status filter (fixes #42)
          - fixed authorization for service downtimes (fixes #43)

1.0.8    Mon Aug  2 15:22:16 CEST 2011
          - added excel export for all logfile pages
          - added "view configuration" link in host/service extinfo page
          - added contacts to host/service config page
          - added icons to command seletion
          - added mine map plugin
          - improved input validation for date fields in quick commands
          - added IE9 compatibility mode (Joerg Linge)
          - added description to init script (fixes #32)
          - fixed scheduling downtimes on mutliple backends (fixes #33)
          - fixed custom icons in Nuvola theme
          - fixed problem with writing cgi.cfg
          - fixed header toggle icon

1.0.7   Wed Jun 29 21:57:04 CEST 2011
          - fixed url in link popup

1.0.6   Thu Jun 26 12:41:09 CEST 2011
          - added wait_timeout option
          - added nicer/clearer command boxes
          - disabled wait feature when rescheduling checks on hosts with spaces
            - livestatus does not support that
          - Nuvola Theme: small design fixes (Juergen Vigna)
          - fixed zoom of trends graph
          - fixed problem with multiple filters
          - fixed availability when selected all hosts
          - fixed problem with quotes in plugin output in the statusmap

1.0.5   Thu Jun  2 22:03:30 CEST 2011
          - removed display of duplicate services where services are added twice to a servicegroup
          - hide check activity icon after 5 seconds
          - conf tool: added remove password button
          - shinken:
            - added priority filter (criticity)
            - added config option to rename priorities
          - fixed sendig commands to multiple backends

1.0.4   Fri May 20 14:05:18 CEST 2011
          - added missing license file
          - added business view for shinken backend
          - added better error message when log4perl config cannot be found
          - fixed availability calculation with hard states

1.0.3   Thu May 12 20:05:16 CEST 2011
          - fixed problem with some chars in excel export
          - added show_long_plugin_output option

1.0.2   Tue May 10 11:50:44 CEST 2011
          - use host address for searches
          - fixed executable SSIs with multiple lines of output

1.0.1   Mon May  9 10:22:57 CEST 2011
          - fixed link target when using frames

1.0.0   Sun May  8 23:25:18 CEST 2011
          - added bookmarks

0.94.4  Sun Mai 01 12:57:43 CEST 2011
          - view feedback icon when changing pnp images

0.94.3  Sat Apr 30 14:40:28 CEST 2011
          - view feedback icon when changing pnp images

0.94.2  Thu Apr 28 00:05:17 CEST 2011
          - added regular expression filter for host/servicegroups

0.94.1  Tue Apr 26 13:02:37 CEST 2011
          - fixed small design issues
          - fixed page scrolling when using cursor keys in search

0.94    Mon Apr 25 13:09:57 CEST 2011
          - added more menu control functions
          - fixed small design issues
          - fixed shinken impacts

0.92    Sun Apr 17 20:15:13 CEST 2011
          - added Thruk theme
          - added config tool for cgi.cfg and thruk.conf
          - added logo_path_prefix option
          - added state change filter
          - sidebar search autosubmits on select
          - fixed problem with "delete all downtimes" link

0.90    Sun Mar 27 22:52:23 CET 2011
          - made style selectable within filter
          - added inline pnp graphs
          - added wait feature when rescheduling checks
          - Nuvola theme saves collapsed state of menu
          - fixed themes
            - removed useless scrollbar in Nuvola theme
            - fixed jumping rows in Nuvola theme

0.86    Sun Mar 20 19:24:34 CET 2011
          - added new problems view
          - added new option 'check_local_states'
          - added optional check for remote backend status by local backends
          - fixed themes
            - removed useless scrollbar in Nuvola theme
            - removed margin from Wakizashi
            - fixed jumping rows in Nuvola theme
            - fixed jumping status in Vautour theme
          - fixed ajax autocomplete
          - fixed paging on config page
          - fixed ajax search in menu when using theme Vautour (Vincent Besancon)

0.84    Mon Mar 14 16:49:56 CET 2011
          - configurable plugins path
          - added missing image for the Nuvola theme
          - fixed tmp_path option
          - fixed accessing logfiles from changing backends
          - fixed host totals when using servicegroup filter

0.82.1  Wed Feb  9 15:27:54 CET 2011
          - fixed encoding problem with french date format

0.82    Mon Feb  7 23:40:50 CET 2011
          - fixed excel export with special characters in plugin output
          - fixed Undefined subroutine &FCGI::ProcManager::MaxRequestsThruk::self_or_default error

0.80    Sun Jan 30 14:07:49 CET 2011
          - fixed backends using groups authentication
          - fixed parsing of resource.cfg when macros are used twice
          - fixed macro expansion when using commands like check_test!

0.78.2  Tue Jan 18 10:29:08 CET 2011
          - minor fixes for OMD integration
          - fixed url for pager when using thruk with url prefix

0.78.1  Tue Jan 18 10:29:08 CET 2011
          - fixed macro expansion

0.78    Sun Jan 16 14:44:55 CET 2011
          - added new Theme (Wakizashi, thanks Jean)
          - added root problems plugin (thanks Jean) *shinken backend only
          - added new config option for default statusmap settings
          - added new config option title_prefix
          - fixed problem with custom timerange for availability reports
          - fixed minor problems when using the shinken backend

0.76.1  Wed Dec 29 11:28:03 CET 2010
          - fixed error when host/service has no command defined

0.76    Sun Dec 26 21:28:35 CET 2010
          - added full command line to host / service extinfo page (show_full_commandline option)
          - added user_template_path config option to specify additional template paths
          - added "link to this page" button on host/status details page
          - made configuration page more readable
          - added paging to config page

0.74    Sat Dec 18 13:45:08 CET 2010
          - added strict disabled mode ( make passive hosts/services more intuitive )
          - enabled circle layout for statusmap
          - added paging for group pages
          - added current number of notifications to status details page
          - added column selector for excel export
          - fixed some issues with shinken livestatus
          - fixed navigation when appending nav=1 to url in framed mode

0.72.2  Tue Nov  2 19:15:07 CET 2010
          - fixed livestatus stats query for shinken
          - fixed js for IE (search suggest && host/service selection)

0.72.1  Thu Oct 28 00:07:40 CEST 2010
          - fixed Vautour theme css
          - fixed host status totals for groups summary pages

0.72    Mon Oct 25 21:35:30 CEST 2010
          - added ssi_path config option
          - added flexible url prefix
          - added filter for latency and execution time
          - added utf8 support for navigation
          - added prefixes for search terms ho: hg: se: and sg:
          - added link to childs on host details page
          - added warning when trying to start a precompiled version on wrong arch
          - added commit page when deleting all downtimes
          - added select all hosts link to service details
          - added use_timezone configuration option
          - fixed removing comments with unprivileged user
          - fixed sending multiple persistent acknowledgements
          - fixed action urls in host details
          - fixed stats querys
          - fixed statusmap for hosts with nasty chars
          - fixed date_format when using timezones
          - fixed ordering logfiles
          - fixed "livestatus: Sorry, Operator 4 for lists not implemented" error with blank searches

0.70.1  Wed Sep  8 14:07:18 CEST 2010
          - fixed problem when deselected all backends
          - fixed problem with filter on Trends page

0.70    Wed Aug 25 08:49:45 CEST 2010
          - search does include comments and downtimes now
          - added new backend abstraction layer to support new backends
          - added noheader parameter for status pages

0.68    Fri Jul 23 21:29:02 CEST 2010
          - added mobile version for iPhones, iPad and Android mobile phones
          - side menu is completly adjustable by config file
          - used date_format_today more often
          - added more columns to excel export
          - added backend param to all pages
          - added check for livestatus minimum version
          - fixed problem with quotes in host definitions on statusmap
          - fixed problem with plugin symlinks
          - fixed problem with ssi path
          - fixed utf8 support
          - fixed memory leak

0.66    Mon Jun 21 08:45:39 CEST 2010
          - added Excel export to status/host details page
          - added contactgroups config page
          - added config option groups for backends (view permissions for peers based on contactgroups)
          - navigation frame will be reloaded when changing themes
          - fixed problem with special chars in links
          - fixed problem with command authorization
          - fixed problem with logfile access authorization
          - fixed problem with template compile directory and different users on one host
          - fixed all commands which send more than one external command
          - fixed problem with "Schedule Downtime For Hosts Too"

0.64    Sun May 30 10:17:24 CEST 2010
          - fixed problem with removing downtimes

0.62    Sat May 29 17:03:41 CEST 2010
          - added status map
          - fixed problem with selecting themes
          - fixed command default checkbox settings

0.60    Sun May 23 13:12:00 CEST 2010
          - added parent search filter
          - added config options for downtime,comment,longplugin output popups
          - display more useful error message when accessing nonexistand hosts/services as admin
          - page delivery is delayed for a few seconds after backend restarts (services would be displayed pending otherwise)
          - added more quick commands (enable/disable notifications/active checks, sub. passive result)
          - quick commands can be disabled separately
          - moved logging configuration into separate file
          - added spread checks option when rescheduling many services/hosts
          - keep filled in start/end time when submitting commands, even after missing values verfication
          - patched Makefile to disable make install
          - fixed problem with display of quotes in popups when escape_html_tags disabled
          - fixed problem with display of very long performance data
          - fixed problem with start_page and absolute uris
          - fixed problem with sending command in IE
          - fixed problem with reseting pager on filter change
          - fixed problem with multiple filters and paging
          - fixed problem with paging nothing but selected all

0.58    Mon Apr 12 16:30:40 CEST 2010
          - changed to FCGI::ProcManager::MaxRequests
            as temporary workaround for memory leaking problems
          - fixed javascript issues with safari and opera
          - fixed adding persistent comments from status.cgi

0.56    Fri Apr  9 08:58:43 CEST 2010
          - fixed host acknowledgements
          - fixed problem with date filter in status.cgi
          - fixed host soft/hard state display
          - fixed problem with onmouseover for long plugin output
          - fixed problem with pnp4nagios ssi includes and prototype

0.54    Mon Apr  5 16:37:42 CEST 2010
          - added ajax search to side navigation and status page
          - made eventype for status.cgi popups configurable
          - renamed cgi_cfg option to cgi.cfg
          - fixed removing downtimes
          - fixed removing comments
          - fixed parsing cgi.cfg

0.52    Fri Mar 26 09:03:28 CET 2010
          - added text dates like 'tomorrow' or '-3 weeks' for all date input fields
          - select multiple hosts/services with shift + mouseclick
          - changed to Unicode::Encode for UTF-8 support
          - fixed menu scrollbar
          - fixed nav hider on main.html
          - fixed parsing dates
          - fixed filter combination "livestatus: Cannot combine 2 filters with 'OR': only 0 are on stack"

0.50    Fri Mar 19 20:11:48 CET 2010
          - added next/last check filter
          - backends can be enabled in extinfo 1/2
          - added start_page config option
          - reload counter resets when host/service is selected
          - different date format for today (only HH:MM:SS for example)
          - added sample pnp ssi
          - fixed navbar

0.48    Thu Mar 18 20:32:39 CET 2010
          - changed navbar show/hide
          - added !~ filter
          - fixed themes

0.46    Wed Mar 17 21:47:57 CET 2010
          - default state of command checkboxes can be configured
          - cgi.cfg will be reloaded if changed ( without restarting )
          - backends can be setup with initial hidden state
          - fixed problem with paths
          - fixed 'check all' link for hostdetails
          - fixed problem with umlauts in comments

0.44    Fri Mar 12 17:31:10 CET 2010
          - added server side includes

0.42    Fri Mar 12 17:31:10 CET 2010
          - changed datepicker
          - fixed problem with sorting empty results
          - fixed host/service totals when using complex filters

0.40    Sun Mar  7 21:12:37 CET 2010
          - change status.cgi filter inline
          - combine several filter
          - strict authorization option

0.34    Wed Mar  3 09:40:49 CET 2010
          - send multiple commands from status detail
          - date picker for logfile pages (history, showlog and notifications)
          - overlib for long plugin out in status details
          - added new theme Nuvola

0.32    Fri Feb 26 09:16:20 CET 2010
          - added summary report
          - bugfixes

0.31    Thu Feb 25 20:24:15 CET 2010
          - fixed zoom for trends
          - made histogram links optional
          - made automatic page refresh is stopable
          - specific backends can be disabled

0.30    Tue Feb 16 23:40:09 CET 2010
          - updated meta data, documentation
          - added binary package scripts

0.27_3  Tue Feb 16 16:11:00 CET 2010
          - fixed sorting with filters

0.27_2  Sun Feb 14 19:20:58 CET 2010
          - updated Exfoliation to 0.5
          - added init.d script

0.27_1  Fri Feb 12 03:59:09 CET 2010
          - per user themes

0.25_1  Sat Feb  6 17:29:12 CET 2010
          - added trends
          - implemented escape_html_tags
          - added show_context_help

0.23_3  Sat Feb  6 00:06:39 CET 2010
          - added paging for hosts / services

0.23_2  Wed Feb  3 13:31:33 CET 2010
          - added paging to extinfo type 7
          - added config switch to disable paging
          - added date picker to commands

0.21_2  Thu Jan 28 19:13:31 CET 2010
          - fixed fonts in menu
          - made date/time format configurable

0.21_1  Sun Jan 24 09:18:54 CET 2010
          - added availability page
          - trends, statusmap, statuswrl are optional and can be hidden

0.20_3  Thu Jan 14 21:29:54 CET 2010
          - increased showlog performance

0.20_3  Sun Jan 10 14:13:14 CET 2010
          - using frames is no configurable
          - documentation is now replaceable
          - corrected valid html
          - fixed order of logfiles

0.20_1  Thu Jan  7 19:55:36 CET 2010
          - changed logging to log4perl

0.20_0  Tue Jan  5 01:25:14 CET 2010
          - renamed project to Thruk
          - added changelog to start page

0.11_0  Fri Jan  1 20:01:12 CET 2010
          - added history page
          - commands can be disabled by configuration
          - fixed problem with group auth
          - fixed version in infobox

0.10_6  Wed Dec 30 14:52:49 CET 2009
          - completed showlog page

0.10_5  Sun Dec 20 00:09:43 CET 2009
          - added multi monitoring backend

0.10_4  Fri Dec  4 09:50:46 CET 2009
          - completed status overview page
          - completed extinfo pages 5 and 8
          - completed outages page
          - added extinfo type 4 page
          - completed status grid page
          - completed search

0.10_3  Sat Nov 28 12:12:11 CET 2009
          - completed status hostdetail page
          - completed status servicedetail page
          - completed process info page

0.10_2  Thu Nov 19 09:10:38 CET 2009
          - completed authentication with roles from cgi.cfg
          - completed scheduling page

0.10_1  2009-11-08 16:10:34
          - added basic functions, authentication, views and models

0.01    2009-11-08 16:10:34
          - initial revision, generated by Catalyst<|MERGE_RESOLUTION|>--- conflicted
+++ resolved
@@ -1,12 +1,9 @@
 This file documents the revision history for the Monitoring Webinterface Thruk.
 
 1.60     not yet released
-<<<<<<< HEAD
           - added http backend type which connects to another thruk instance
-=======
           - config tool:
             - changed source editor to linedtextarea because of IE compatibility
->>>>>>> 7a4ea51c
           - Bug Fixes
             - fixed connection test for new backends
             - retain order of backends when not using sections

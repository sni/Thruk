This file documents the revision history for the Monitoring Webinterface Thruk.

<<<<<<< HEAD
1.1.7    Fri Dec 16 17:00:44 CET 2011
          - config tool:
              - removed link from icons
              - fixed services without description
=======
1.1.7    ...
          - added duration filter
>>>>>>> a5ed1669

1.1.6    Tue Dec 13 19:09:17 CET 2011
          - added acknowledgments with expire date (shinken/icinga only)
          - added json export on status page (thanks Justin Burnham)
          - config tool:
            - added command preview
            - added module support (icinga only)
            - added wizard for servicegroup members
            - added links to create/edit cgi permissions
          - fixed display of acknowledgements with expire date
          - fixed js error when adding more than 10 filter
          - themes: fixed minor design flaws in Nuvola theme

1.1.5    Thu Dec  5 21:04:17 CET 2011
          - reloading pages by pressing f5 works now even with frames
          - config tool: added wizard to create/change commands
                         set ip automatically
                         added criticy for shinken backends
                         added address6 for icinga backends
                         fixed reloading config
                         fixed command line wizard

1.1.4    Sun Nov 29 16:21:21 CET 2011
          - added more button for search suggestions
          - remove downtimes quick command now only removes active downtimes
          - added quick command to remove future downtimes
          - removed string::strip dependency
          - minor enhancements for config tool

1.1.3    Sat Nov 12 23:03:12 CET 2011
          - added support for objects in config editor
          - added support for contactgroups in the cgi.cfg
          - added support for groups in the cgi.cfg config tool
          - added refresh button on top of each page
          - command_disabled supports ranges
          - hide links to cmd.cgi which are disabled by the command_disabled option
          - backends can only be hidden by config if there are more than one
          - show backend related errors as backend chooser tooltip and in process info page
          - fixed hiding filter select popup
          - fixed sorting by duration on status page

1.1.2    Tue Oct 18 17:57:53 CEST 2011
          - added /pnp/ to possible pnp4nagios urls
          - search in notes_url for pnp4nagios urls too
          - replaced deprecated Catalyst::Log::Log4perl
          - fixed commands using the hours parameter (fixes #50)
          - fixed redirect when adding ?nav=1 while using frames

1.1.1    Thu Sep 15 14:30:01 CEST 2011
          - added dashboard plugin (Thanks Sigma)
          - disabled not implemented config view (fixes #46)
          - fixed shift in table of config host page (fixes #49)

1.1.0    Sun Aug 21 19:12:18 CEST 2011
          - availability / trends are now calculated in a background process
            - less ressources and independent from browser ttl
          - excel export run as bg job
          - added config option 'show_custom_vars'
          - added host command 'Schedule downtime for all services on this host'
          - added excel export for notifications
          - added new host properties filter 'in_check_priod' and 'in_notification_period'
          - added new service properties filter 'in_check_priod' and 'in_notification_period'
          - added new filter options 'Check Period' and 'Notification Period'
          - added new filter option 'Has Modified Attributes'
          - added new command to reset 'Modified Attributes'
          - added option 'show_modified_attributes'
          - fixed disappearing menu item name (fixes #45)
          - fixed changing views on the minemap (fixes #44)
          - fixed statusmap in IE
          - fixed too long url in status.cgi

1.0.9    Sun Aug 14 12:47:30 CEST 2011
          - delete multiple comments from the comments page
          - delete multiple downtimes from the downtimes page
          - new option command_reschedule_alias to redirect reschedule requests to agent services
          - themes: themes can be enabled/disabled by themes/themes-enabled directory (just like plugins)
          - pnp preview: save graph state between reloads
          - shinken features: save status of businessview on reload
          - Thruk theme: layout/design cleanup
          - moved mobile plugin to extra branch (not finished yet)
          - fixed undefined value in shinken-features plugin
          - fixed "select all with downtime" button for hosts (fixes #39)
          - fixed calendar not showing up in status filter (fixes #42)
          - fixed authorization for service downtimes (fixes #43)

1.0.8    Mon Aug  2 15:22:16 CEST 2011
          - added excel export for all logfile pages
          - added "view configuration" link in host/service extinfo page
          - added contacts to host/service config page
          - added icons to command seletion
          - added mine map plugin
          - improved input validation for date fields in quick commands
          - added IE9 compatibility mode (Joerg Linge)
          - added description to init script (fixes #32)
          - fixed scheduling downtimes on mutliple backends (fixes #33)
          - fixed custom icons in Nuvola theme
          - fixed problem with writing cgi.cfg
          - fixed header toggle icon

1.0.7   Wed Jun 29 21:57:04 CEST 2011
          - fixed url in link popup

1.0.6   Thu Jun 26 12:41:09 CEST 2011
          - added wait_timeout option
          - added nicer/clearer command boxes
          - disabled wait feature when rescheduling checks on hosts with spaces
            - livestatus does not support that
          - Nuvola Theme: small design fixes (Juergen Vigna)
          - fixed zoom of trends graph
          - fixed problem with multiple filters
          - fixed availability when selected all hosts
          - fixed problem with quotes in plugin output in the statusmap

1.0.5   Thu Jun  2 22:03:30 CEST 2011
          - removed display of duplicate services where services are added twice to a servicegroup
          - hide check activity icon after 5 seconds
          - conf tool: added remove password button
          - shinken:
            - added priority filter (criticity)
            - added config option to rename priorities
          - fixed sendig commands to multiple backends

1.0.4   Fri May 20 14:05:18 CEST 2011
          - added missing license file
          - added business view for shinken backend
          - added better error message when log4perl config cannot be found
          - fixed availability calculation with hard states

1.0.3   Thu May 12 20:05:16 CEST 2011
          - fixed problem with some chars in excel export
          - added show_long_plugin_output option

1.0.2   Tue May 10 11:50:44 CEST 2011
          - use host address for searches
          - fixed executable SSIs with multiple lines of output

1.0.1   Mon May  9 10:22:57 CEST 2011
          - fixed link target when using frames

1.0.0   Sun May  8 23:25:18 CEST 2011
          - added bookmarks

0.94.4  Sun Mai 01 12:57:43 CEST 2011
          - view feedback icon when changing pnp images

0.94.3  Sat Apr 30 14:40:28 CEST 2011
          - view feedback icon when changing pnp images

0.94.2  Thu Apr 28 00:05:17 CEST 2011
          - added regular expression filter for host/servicegroups

0.94.1  Tue Apr 26 13:02:37 CEST 2011
          - fixed small design issues
          - fixed page scrolling when using cursor keys in search

0.94    Mon Apr 25 13:09:57 CEST 2011
          - added more menu control functions
          - fixed small design issues
          - fixed shinken impacts

0.92    Sun Apr 17 20:15:13 CEST 2011
          - added Thruk theme
          - added config tool for cgi.cfg and thruk.conf
          - added logo_path_prefix option
          - added state change filter
          - sidebar search autosubmits on select
          - fixed problem with "delete all downtimes" link

0.90    Sun Mar 27 22:52:23 CET 2011
          - made style selectable within filter
          - added inline pnp graphs
          - added wait feature when rescheduling checks
          - Nuvola theme saves collapsed state of menu
          - fixed themes
            - removed useless scrollbar in Nuvola theme
            - fixed jumping rows in Nuvola theme

0.86    Sun Mar 20 19:24:34 CET 2011
          - added new problems view
          - added new option 'check_local_states'
          - added optional check for remote backend status by local backends
          - fixed themes
            - removed useless scrollbar in Nuvola theme
            - removed margin from Wakizashi
            - fixed jumping rows in Nuvola theme
            - fixed jumping status in Vautour theme
          - fixed ajax autocomplete
          - fixed paging on config page
          - fixed ajax search in menu when using theme Vautour (Vincent Besancon)

0.84    Mon Mar 14 16:49:56 CET 2011
          - configurable plugins path
          - added missing image for the Nuvola theme
          - fixed tmp_path option
          - fixed accessing logfiles from changing backends
          - fixed host totals when using servicegroup filter

0.82.1  Wed Feb  9 15:27:54 CET 2011
          - fixed encoding problem with french date format

0.82    Mon Feb  7 23:40:50 CET 2011
          - fixed excel export with special characters in plugin output
          - fixed Undefined subroutine &FCGI::ProcManager::MaxRequestsThruk::self_or_default error

0.80    Sun Jan 30 14:07:49 CET 2011
          - fixed backends using groups authentication
          - fixed parsing of resource.cfg when macros are used twice
          - fixed macro expansion when using commands like check_test!

0.78.2  Tue Jan 18 10:29:08 CET 2011
          - minor fixes for OMD integration
          - fixed url for pager when using thruk with url prefix

0.78.1  Tue Jan 18 10:29:08 CET 2011
          - fixed macro expansion

0.78    Sun Jan 16 14:44:55 CET 2011
          - added new Theme (Wakizashi, thanks Jean)
          - added root problems plugin (thanks Jean) *shinken backend only
          - added new config option for default statusmap settings
          - added new config option title_prefix
          - fixed problem with custom timerange for availability reports
          - fixed minor problems when using the shinken backend

0.76.1  Wed Dec 29 11:28:03 CET 2010
          - fixed error when host/service has no command defined

0.76    Sun Dec 26 21:28:35 CET 2010
          - added full command line to host / service extinfo page (show_full_commandline option)
          - added user_template_path config option to specify additional template paths
          - added "link to this page" button on host/status details page
          - made configuration page more readable
          - added paging to config page

0.74    Sat Dec 18 13:45:08 CET 2010
          - added strict disabled mode ( make passive hosts/services more intuitive )
          - enabled circle layout for statusmap
          - added paging for group pages
          - added current number of notifications to status details page
          - added column selector for excel export
          - fixed some issues with shinken livestatus
          - fixed navigation when appending nav=1 to url in framed mode

0.72.2  Tue Nov  2 19:15:07 CET 2010
          - fixed livestatus stats query for shinken
          - fixed js for IE (search suggest && host/service selection)

0.72.1  Thu Oct 28 00:07:40 CEST 2010
          - fixed Vautour theme css
          - fixed host status totals for groups summary pages

0.72    Mon Oct 25 21:35:30 CEST 2010
          - added ssi_path config option
          - added flexible url prefix
          - added filter for latency and execution time
          - added utf8 support for navigation
          - added prefixes for search terms ho: hg: se: and sg:
          - added link to childs on host details page
          - added warning when trying to start a precompiled version on wrong arch
          - added commit page when deleting all downtimes
          - added select all hosts link to service details
          - added use_timezone configuration option
          - fixed removing comments with unprivileged user
          - fixed sending multiple persistent acknowledgements
          - fixed action urls in host details
          - fixed stats querys
          - fixed statusmap for hosts with nasty chars
          - fixed date_format when using timezones
          - fixed ordering logfiles
          - fixed "livestatus: Sorry, Operator 4 for lists not implemented" error with blank searches

0.70.1  Wed Sep  8 14:07:18 CEST 2010
          - fixed problem when deselected all backends
          - fixed problem with filter on Trends page

0.70    Wed Aug 25 08:49:45 CEST 2010
          - search does include comments and downtimes now
          - added new backend abstraction layer to support new backends
          - added noheader parameter for status pages

0.68    Fri Jul 23 21:29:02 CEST 2010
          - added mobile version for iPhones, iPad and Android mobile phones
          - side menu is completly adjustable by config file
          - used date_format_today more often
          - added more columns to excel export
          - added backend param to all pages
          - added check for livestatus minimum version
          - fixed problem with quotes in host definitions on statusmap
          - fixed problem with plugin symlinks
          - fixed problem with ssi path
          - fixed utf8 support
          - fixed memory leak

0.66    Mon Jun 21 08:45:39 CEST 2010
          - added Excel export to status/host details page
          - added contactgroups config page
          - added config option groups for backends (view permissions for peers based on contactgroups)
          - navigation frame will be reloaded when changing themes
          - fixed problem with special chars in links
          - fixed problem with command authorization
          - fixed problem with logfile access authorization
          - fixed problem with template compile directory and different users on one host
          - fixed all commands which send more than one external command
          - fixed problem with "Schedule Downtime For Hosts Too"

0.64    Sun May 30 10:17:24 CEST 2010
          - fixed problem with removing downtimes

0.62    Sat May 29 17:03:41 CEST 2010
          - added status map
          - fixed problem with selecting themes
          - fixed command default checkbox settings

0.60    Sun May 23 13:12:00 CEST 2010
          - added parent search filter
          - added config options for downtime,comment,longplugin output popups
          - display more useful error message when accessing nonexistand hosts/services as admin
          - page delivery is delayed for a few seconds after backend restarts (services would be displayed pending otherwise)
          - added more quick commands (enable/disable notifications/active checks, sub. passive result)
          - quick commands can be disabled separately
          - moved logging configuration into separate file
          - added spread checks option when rescheduling many services/hosts
          - keep filled in start/end time when submitting commands, even after missing values verfication
          - patched Makefile to disable make install
          - fixed problem with display of quotes in popups when escape_html_tags disabled
          - fixed problem with display of very long performance data
          - fixed problem with start_page and absolute uris
          - fixed problem with sending command in IE
          - fixed problem with reseting pager on filter change
          - fixed problem with multiple filters and paging
          - fixed problem with paging nothing but selected all

0.58    Mon Apr 12 16:30:40 CEST 2010
          - changed to FCGI::ProcManager::MaxRequests
            as temporary workaround for memory leaking problems
          - fixed javascript issues with safari and opera
          - fixed adding persistent comments from status.cgi

0.56    Fri Apr  9 08:58:43 CEST 2010
          - fixed host acknowledgements
          - fixed problem with date filter in status.cgi
          - fixed host soft/hard state display
          - fixed problem with onmouseover for long plugin output
          - fixed problem with pnp4nagios ssi includes and prototype

0.54    Mon Apr  5 16:37:42 CEST 2010
          - added ajax search to side navigation and status page
          - made eventype for status.cgi popups configurable
          - renamed cgi_cfg option to cgi.cfg
          - fixed removing downtimes
          - fixed removing comments
          - fixed parsing cgi.cfg

0.52    Fri Mar 26 09:03:28 CET 2010
          - added text dates like 'tomorrow' or '-3 weeks' for all date input fields
          - select multiple hosts/services with shift + mouseclick
          - changed to Unicode::Encode for UTF-8 support
          - fixed menu scrollbar
          - fixed nav hider on main.html
          - fixed parsing dates
          - fixed filter combination "livestatus: Cannot combine 2 filters with 'OR': only 0 are on stack"

0.50    Fri Mar 19 20:11:48 CET 2010
          - added next/last check filter
          - backends can be enabled in extinfo 1/2
          - added start_page config option
          - reload counter resets when host/service is selected
          - different date format for today (only HH:MM:SS for example)
          - added sample pnp ssi
          - fixed navbar

0.48    Thu Mar 18 20:32:39 CET 2010
          - changed navbar show/hide
          - added !~ filter
          - fixed themes

0.46    Wed Mar 17 21:47:57 CET 2010
          - default state of command checkboxes can be configured
          - cgi.cfg will be reloaded if changed ( without restarting )
          - backends can be setup with initial hidden state
          - fixed problem with paths
          - fixed 'check all' link for hostdetails
          - fixed problem with umlauts in comments

0.44    Fri Mar 12 17:31:10 CET 2010
          - added server side includes

0.42    Fri Mar 12 17:31:10 CET 2010
          - changed datepicker
          - fixed problem with sorting empty results
          - fixed host/service totals when using complex filters

0.40    Sun Mar  7 21:12:37 CET 2010
          - change status.cgi filter inline
          - combine several filter
          - strict authorization option

0.34    Wed Mar  3 09:40:49 CET 2010
          - send multiple commands from status detail
          - date picker for logfile pages (history, showlog and notifications)
          - overlib for long plugin out in status details
          - added new theme Nuvola

0.32    Fri Feb 26 09:16:20 CET 2010
          - added summary report
          - bugfixes

0.31    Thu Feb 25 20:24:15 CET 2010
          - fixed zoom for trends
          - made histogram links optional
          - made automatic page refresh is stopable
          - specific backends can be disabled

0.30    Tue Feb 16 23:40:09 CET 2010
          - updated meta data, documentation
          - added binary package scripts

0.27_3  Tue Feb 16 16:11:00 CET 2010
          - fixed sorting with filters

0.27_2  Sun Feb 14 19:20:58 CET 2010
          - updated Exfoliation to 0.5
          - added init.d script

0.27_1  Fri Feb 12 03:59:09 CET 2010
          - per user themes

0.25_1  Sat Feb  6 17:29:12 CET 2010
          - added trends
          - implemented escape_html_tags
          - added show_context_help

0.23_3  Sat Feb  6 00:06:39 CET 2010
          - added paging for hosts / services

0.23_2  Wed Feb  3 13:31:33 CET 2010
          - added paging to extinfo type 7
          - added config switch to disable paging
          - added date picker to commands

0.21_2  Thu Jan 28 19:13:31 CET 2010
          - fixed fonts in menu
          - made date/time format configurable

0.21_1  Sun Jan 24 09:18:54 CET 2010
          - added availability page
          - trends, statusmap, statuswrl are optional and can be hidden

0.20_3  Thu Jan 14 21:29:54 CET 2010
          - increased showlog performance

0.20_3  Sun Jan 10 14:13:14 CET 2010
          - using frames is no configurable
          - documentation is now replaceable
          - corrected valid html
          - fixed order of logfiles

0.20_1  Thu Jan  7 19:55:36 CET 2010
          - changed logging to log4perl

0.20_0  Tue Jan  5 01:25:14 CET 2010
          - renamed project to Thruk
          - added changelog to start page

0.11_0  Fri Jan  1 20:01:12 CET 2010
          - added history page
          - commands can be disabled by configuration
          - fixed problem with group auth
          - fixed version in infobox

0.10_6  Wed Dec 30 14:52:49 CET 2009
          - completed showlog page

0.10_5  Sun Dec 20 00:09:43 CET 2009
          - added multi monitoring backend

0.10_4  Fri Dec  4 09:50:46 CET 2009
          - completed status overview page
          - completed extinfo pages 5 and 8
          - completed outages page
          - added extinfo type 4 page
          - completed status grid page
          - completed search

0.10_3  Sat Nov 28 12:12:11 CET 2009
          - completed status hostdetail page
          - completed status servicedetail page
          - completed process info page

0.10_2  Thu Nov 19 09:10:38 CET 2009
          - completed authentication with roles from cgi.cfg
          - completed scheduling page

0.10_1  2009-11-08 16:10:34
          - added basic functions, authentication, views and models

0.01    2009-11-08 16:10:34
          - initial revision, generated by Catalyst<|MERGE_RESOLUTION|>--- conflicted
+++ resolved
@@ -1,14 +1,10 @@
 This file documents the revision history for the Monitoring Webinterface Thruk.
 
-<<<<<<< HEAD
 1.1.7    Fri Dec 16 17:00:44 CET 2011
+          - added duration filter
           - config tool:
               - removed link from icons
               - fixed services without description
-=======
-1.1.7    ...
-          - added duration filter
->>>>>>> a5ed1669
 
 1.1.6    Tue Dec 13 19:09:17 CET 2011
           - added acknowledgments with expire date (shinken/icinga only)

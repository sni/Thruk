This file documents the revision history for the Monitoring Webinterface Thruk.


0.60    Thu May  6 19:32:14 CEST 2010
<<<<<<< HEAD
          - moved logging configuration into separate file
=======
          - added spread checks option when rescheduling many services/hosts
          - fixed problem with display of quotes in popups when escape_html_tags disabled
          - fixed problem with display of very long performance data
>>>>>>> 19ea2726
          - fixed problem with start_page and absolute uris
          - fixed problem with sending command in IE
          - fixed problem with reseting pager on filter change
          - fixed problem with multiple filters and paging

0.58    Mon Apr 12 16:30:40 CEST 2010
          - changed to FCGI::ProcManager::MaxRequests
            as temporary workaround for memory leaking problems
          - fixed javascript issues with safari and opera
          - fixed adding persistent comments from status.cgi

0.56    Fri Apr  9 08:58:43 CEST 2010
          - fixed host acknowledgements
          - fixed problem with date filter in status.cgi
          - fixed host soft/hard state display
          - fixed problem with onmouseover for long plugin output
          - fixed problem with pnp4nagios ssi includes and prototype

0.54    Mon Apr  5 16:37:42 CEST 2010
          - added ajax search to side navigation and status page
          - made eventype for status.cgi popups configurable
          - renamed cgi_cfg option to cgi.cfg
          - fixed removing downtimes
          - fixed removing comments
          - fixed parsing cgi.cfg

0.52    Fri Mar 26 09:03:28 CET 2010
          - added text dates like 'tomorrow' or '-3 weeks' for all date input fields
          - select multiple hosts/services with shift + mouseclick
          - changed to Unicode::Encode for UTF-8 support
          - fixed menu scrollbar
          - fixed nav hider on main.html
          - fixed parsing dates
          - fixed filter combination "livestatus: Cannot combine 2 filters with 'OR': only 0 are on stack"

0.50    Fri Mar 19 20:11:48 CET 2010
          - added next/last check filter
          - backends can be enabled in extinfo 1/2
          - added start_page config option
          - reload counter resets when host/service is selected
          - different date format for today (only HH:MM:SS for example)
          - added sample pnp ssi
          - fixed navbar

0.48    Thu Mar 18 20:32:39 CET 2010
          - changed navbar show/hide
          - added !~ filter
          - fixed themes

0.46    Wed Mar 17 21:47:57 CET 2010
          - default state of command checkboxes can be configured
          - cgi.cfg will be reloaded if changed ( without restarting )
          - backends can be setup with initial hidden state
          - fixed problem with paths
          - fixed 'check all' link for hostdetails
          - fixed problem with umlauts in comments

0.44    Fri Mar 12 17:31:10 CET 2010
          - added server side includes

0.42    Fri Mar 12 17:31:10 CET 2010
          - changed datepicker
          - fixed problem with sorting empty results
          - fixed host/service totals when using complex filters

0.40    Sun Mar  7 21:12:37 CET 2010
          - change status.cgi filter inline
          - combine several filter
          - strict authorization option

0.34    Wed Mar  3 09:40:49 CET 2010
          - send multiple commands from status detail
          - date picker for logfile pages (history, showlog and notifications)
          - overlib for long plugin out in status details
          - added new theme Nuvola

0.32    Fri Feb 26 09:16:20 CET 2010
          - added summary report
          - bugfixes

0.31    Thu Feb 25 20:24:15 CET 2010
          - fixed zoom for trends
          - made histogram links optional
          - made automatic page refresh is stopable
          - specific backends can be disabled

0.30    Tue Feb 16 23:40:09 CET 2010
          - updated meta data, documentation
          - added binary package scripts

0.27_3  Tue Feb 16 16:11:00 CET 2010
          - fixed sorting with filters

0.27_2  Sun Feb 14 19:20:58 CET 2010
          - updated Exfoliation to 0.5
          - added init.d script

0.27_1  Fri Feb 12 03:59:09 CET 2010
          - per user themes

0.25_1  Sat Feb  6 17:29:12 CET 2010
          - added trends
          - implemented escape_html_tags
          - added show_context_help

0.23_3  Sat Feb  6 00:06:39 CET 2010
          - added paging for hosts / services

0.23_2  Wed Feb  3 13:31:33 CET 2010
          - added paging to extinfo type 7
          - added config switch to disable paging
          - added date picker to commands

0.21_2  Thu Jan 28 19:13:31 CET 2010
          - fixed fonts in menu
          - made date/time format configurable

0.21_1  Sun Jan 24 09:18:54 CET 2010
          - added availability page
          - trends, statusmap, statuswrl are optional and can be hidden

0.20_3  Thu Jan 14 21:29:54 CET 2010
          - increased showlog performance

0.20_3  Sun Jan 10 14:13:14 CET 2010
          - using frames is no configurable
          - documentation is now replaceable
          - corrected valid html
          - fixed order of logfiles

0.20_1  Thu Jan  7 19:55:36 CET 2010
          - changed logging to log4perl

0.20_0  Tue Jan  5 01:25:14 CET 2010
          - renamed project to Thruk
          - added changelog to start page

0.11_0  Fri Jan  1 20:01:12 CET 2010
          - added history page
          - commands can be disabled by configuration
          - fixed problem with group auth
          - fixed version in infobox

0.10_6  Wed Dec 30 14:52:49 CET 2009
          - completed showlog page

0.10_5  Sun Dec 20 00:09:43 CET 2009
          - added multi monitoring backend

0.10_4  Fri Dec  4 09:50:46 CET 2009
          - completed status overview page
          - completed extinfo pages 5 and 8
          - completed outages page
          - added extinfo type 4 page
          - completed status grid page
          - completed search

0.10_3  Sat Nov 28 12:12:11 CET 2009
          - completed status hostdetail page
          - completed status servicedetail page
          - completed process info page

0.10_2  Thu Nov 19 09:10:38 CET 2009
          - completed authentication with roles from cgi.cfg
          - completed scheduling page

0.10_1  2009-11-08 16:10:34
          - added basic functions, authentication, views and models

0.01    2009-11-08 16:10:34
          - initial revision, generated by Catalyst<|MERGE_RESOLUTION|>--- conflicted
+++ resolved
@@ -2,13 +2,10 @@
 
 
 0.60    Thu May  6 19:32:14 CEST 2010
-<<<<<<< HEAD
           - moved logging configuration into separate file
-=======
           - added spread checks option when rescheduling many services/hosts
           - fixed problem with display of quotes in popups when escape_html_tags disabled
           - fixed problem with display of very long performance data
->>>>>>> 19ea2726
           - fixed problem with start_page and absolute uris
           - fixed problem with sending command in IE
           - fixed problem with reseting pager on filter change

--- conflicted
+++ resolved
@@ -53,7 +53,7 @@
         group_paging_overview           => '*3, 10, 100, all',
         group_paging_grid               => '*5, 10, 50, all',
         group_paging_summary            => '*10, 50, 100, all',
-        default_theme                   => 'Classic',
+        default_theme                   => 'Thruk',
         datetime_format                 => '%Y-%m-%d  %H:%M:%S',
         datetime_format_long            => '%a %b %e %H:%M:%S %Z %Y',
         datetime_format_today           => '%H:%M:%S',
@@ -147,14 +147,10 @@
         my $theme_cookie = $c->request->cookie('thruk_theme');
         $cookie_theme = $theme_cookie->value if defined $theme_cookie->value and grep $theme_cookie->value, $c->config->{'themes'};
     }
-<<<<<<< HEAD
-    my $theme = $param_theme || $cookie_theme || $c->config->{'default_theme'} || 'Thruk';
-=======
     my $theme = $param_theme || $cookie_theme || $c->config->{'default_theme'};
     my $available_themes = Thruk::Utils::array2hash($c->stash->{'themes'});
     $theme = $c->config->{'default_theme'} unless defined $available_themes->{$theme};
     $c->stash->{'theme'} = $theme;
->>>>>>> 3af33f1b
     if( defined $c->config->{templates_paths} ) {
         $c->stash->{additional_template_paths} = [ @{ $c->config->{templates_paths} }, $c->config->{root} . '/thruk/themes/' . $theme . '/templates' ];
     }

--- conflicted
+++ resolved
@@ -90,8 +90,6 @@
         $c->stash->{custom_title}   = $custom_title;
     }
 
-<<<<<<< HEAD
-=======
     my $hidetop = $c->{'request'}->{'parameters'}->{'hidetop'};
     $c->stash->{hidetop}    = $hidetop;
 
@@ -99,7 +97,6 @@
     $c->stash->{hidesearch} = $hidesearch;
 
 
->>>>>>> 90dcf95a
     return 1;
 }
 

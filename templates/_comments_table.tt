--- conflicted
+++ resolved
@@ -51,25 +51,14 @@
           <td class='text-center'>[% peer_name(com) %]</td>
         [% END %]
       [% END %]
-<<<<<<< HEAD
       <td class='text-center'>[% date_format(c, com.entry_time) %]</td>
       <td >[% com.author %]</td>
-      <td style='white-space: normal;'>[% IF escape_html_tags %][% escape_html(com.comment) %][% ELSE %][% com.comment %][% END %]</td>
+      <td style='white-space: normal;'>[% IF escape_html_tags %][% escape_html(com.comment) | replace_links %][% ELSE %][% com.comment %][% END %]</td>
       <td class='text-center'>[% com.id %]</td>
       <td class='text-center'>[% IF com.persistent %]Yes[% ELSE %]No[% END %]</td>
       <td >[% IF com.entry_type == 1 %]User[% ELSIF com.entry_type == 2 %]Scheduled Downtime[% ELSIF com.entry_type == 3 %]Flap Detection[% ELSIF com.entry_type == 4 %]Acknowledgement[% ELSE %]?[% END %]</td>
       <td class='text-center'>[% IF com.expires %][% date_format(c, com.expire_time) %][% ELSE %]N/A[% END %]</td>
       [% IF com.service_description == '' %]
-=======
-      <td align='center' class='[% class %]'>[% date_format(c, com.entry_time) %]</td>
-      <td class='[% class %]'>[% com.author %]</td>
-      <td class='[% class %]' style='white-space: normal;'>[% IF escape_html_tags %][% escape_html(com.comment) | replace_links %][% ELSE %][% com.comment %][% END %]</td>
-      <td align='center' class='[% class %]'>[% com.id %]</td>
-      <td align='center' class='[% class %]'>[% IF com.persistent %]Yes[% ELSE %]No[% END %]</td>
-      <td align='center' class='[% class %]'>[% IF com.entry_type == 1 %]User[% ELSIF com.entry_type == 2 %]Scheduled Downtime[% ELSIF com.entry_type == 3 %]Flap Detection[% ELSIF com.entry_type == 4 %]Acknowledgement[% ELSE %]?[% END %]</td>
-      <td class='[% class %]'>[% IF com.expires %][% date_format(c, com.expire_time) %][% ELSE %]N/A[% END %]</td>
-      [% IF type == 'host' %]
->>>>>>> 229e4163
         [% UNLESS command_disabled(c, 2) %]
         <td class='text-center'><a class="js-modal-command-link" href='cmd.cgi?cmd_typ=2&amp;com_id=[% com.id %]&amp;backend=[% com.peer_key %]'><i class="fa-solid fa-trash text-base" title='Delete This Comment'></i></a></td>
         [% END %]

--- conflicted
+++ resolved
@@ -1,6 +1,5 @@
 ﻿[%+ UNLESS all_in_one_css %]
 <link rel='stylesheet' type='text/css' href='[% url_prefix %]themes/[% theme %]/stylesheets/common.css' />
-<<<<<<< HEAD
 [% IF page != "" %]<link rel='stylesheet' type='text/css' href='[% url_prefix %]themes/[% theme %]/stylesheets/[% page %].css' />[% END %]
 [% END %]
 [% UNLESS use_frames %]
@@ -9,19 +8,6 @@
   [%+ END %]
 [% END %]
 [% IF !all_in_one_css || thruk_author %]
-=======
-[%- IF page != "" %]<link rel='stylesheet' type='text/css' href='[% url_prefix %]themes/[% theme %]/stylesheets/[% page %].css' />[% END -%]
-[% END +%]
-[%- IF !all_in_one_css || thruk_author %]
-<link rel='stylesheet' type='text/css' href='[% url_prefix %]themes/[% theme %]/stylesheets/thruk_global.css' />
-[%+ END %]
-[%- UNLESS use_frames -%]
-[%- IF !all_in_one_css || thruk_author -%]
-<link rel='stylesheet' type='text/css' href='[% url_prefix %]themes/[% theme %]/stylesheets/thruk_noframes.css' />
-[%+ END %]
-[%- END -%]
-[%- IF !all_in_one_css || thruk_author -%]
->>>>>>> fc212dce
 <link rel='stylesheet' type='text/css' href='[% url_prefix %]themes/[% theme %]/stylesheets/[% theme %].css' />
 [%+ END %]
 [%- IF all_in_one_css && !thruk_author -%]

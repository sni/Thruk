<<<<<<< HEAD
﻿<table class="[% type | html %]comments cellspacing-x innercellborder w-full">
  <thead>
    <tr class="rowOdd">
      <th class="pl-2">Entry Time</th>
      <th>Author</th>
      <th>Comment</th>
      <th>Type</th>
      [% UNLESS command_disabled(c, 2) && command_disabled(c, 4) %]
        <th></th>
      [% END %]
    </tr>
  </thead>
  <tbody>
    [% FOR com = comments %]
    <tr>
      <td class="align-top pl-2">[% date_format(c, com.entry_time) %]</td>
      <td class="align-top">[% escape_quotes(com.author) %]</td>
      <td class="align-top whitespace-normal">[% IF escape_html_tags %][% escape_html(com.comment) %][% ELSE %][% com.comment %][% END %]</td>
      <td class="align-top">[% IF com.entry_type == 1 %]User[% ELSIF com.entry_type == 2 %]Scheduled Downtime[% ELSIF com.entry_type == 3 %]Flap Detection[% ELSIF com.entry_type == 4 %]Acknowledgement[% ELSE %]?[% END %]</td>
      [% UNLESS command_disabled(c, 2) && command_disabled(c, 4) %]
        <td class="align-top">
          <form class="flex ml-1" action='cmd.cgi' method='POST' onsubmit="setFormBtnSpinner(this); submitFormInBackground(this, function(form) { fade(jQuery(form).parents('TR'), 500, true); }); return false;">
            [% IF com.service_description == "" %]
            <input type='hidden' name='cmd_typ' value='2'>
            [% ELSE %]
            <input type='hidden' name='cmd_typ' value='4'>
            [% END %]
            <input type='hidden' name='cmd_mod' value='2'>
            <input type='hidden' name='com_id' value='[% com.id %]'>
            <input type='hidden' name='json' value='1'>
            <input type='hidden' name='host' value="[% com.host_name | html %]">
            <input type='hidden' name='service' value="[% com.service_description | html %]">
            <input type='hidden' name='backend' value="[% com.peer_key %]">
            <input type="hidden" name="CSRFtoken" value="[% get_user_token(c) %]">
            <button class="iconOnly submit">
              <i class="fa-solid fa-trash text-base" title='Delete This Comment'></i>
            </button>
          </form>
        </td>
      [% END %]
    </tr>
    [% END %]
  </tbody>
=======
﻿<table border=0 cellpadding=3 cellspacing=0 class="[% type | html %]comments" width='100%'>
<tr>
  <th>Entry Time</th>
  <th>Author</th>
  <th>Comment</th>
  <th>Type</th>
</tr>
[% FOR com = comments %]
<tr>
  <td nowrap valign='top' align='right'>[% date_format(c, com.entry_time) %]</td>
  <td nowrap valign='top'>[% escape_quotes(com.author) %]</td>
  <td>[% IF escape_html_tags %][% escape_html(com.comment) | replace_links %][% ELSE %][% com.comment %][% END %]</td>
  <td nowrap valign='top'>[% IF com.entry_type == 1 %]User[% ELSIF com.entry_type == 2 %]Scheduled Downtime[% ELSIF com.entry_type == 3 %]Flap Detection[% ELSIF com.entry_type == 4 %]Acknowledgement[% ELSE %]?[% END %]</td>
</tr>
[% END %]
>>>>>>> 229e4163
</table><|MERGE_RESOLUTION|>--- conflicted
+++ resolved
@@ -1,4 +1,3 @@
-<<<<<<< HEAD
 ﻿<table class="[% type | html %]comments cellspacing-x innercellborder w-full">
   <thead>
     <tr class="rowOdd">
@@ -16,7 +15,7 @@
     <tr>
       <td class="align-top pl-2">[% date_format(c, com.entry_time) %]</td>
       <td class="align-top">[% escape_quotes(com.author) %]</td>
-      <td class="align-top whitespace-normal">[% IF escape_html_tags %][% escape_html(com.comment) %][% ELSE %][% com.comment %][% END %]</td>
+      <td class="align-top whitespace-normal">[% IF escape_html_tags %][% escape_html(com.comment) | replace_links %][% ELSE %][% com.comment %][% END %]</td>
       <td class="align-top">[% IF com.entry_type == 1 %]User[% ELSIF com.entry_type == 2 %]Scheduled Downtime[% ELSIF com.entry_type == 3 %]Flap Detection[% ELSIF com.entry_type == 4 %]Acknowledgement[% ELSE %]?[% END %]</td>
       [% UNLESS command_disabled(c, 2) && command_disabled(c, 4) %]
         <td class="align-top">
@@ -42,21 +41,4 @@
     </tr>
     [% END %]
   </tbody>
-=======
-﻿<table border=0 cellpadding=3 cellspacing=0 class="[% type | html %]comments" width='100%'>
-<tr>
-  <th>Entry Time</th>
-  <th>Author</th>
-  <th>Comment</th>
-  <th>Type</th>
-</tr>
-[% FOR com = comments %]
-<tr>
-  <td nowrap valign='top' align='right'>[% date_format(c, com.entry_time) %]</td>
-  <td nowrap valign='top'>[% escape_quotes(com.author) %]</td>
-  <td>[% IF escape_html_tags %][% escape_html(com.comment) | replace_links %][% ELSE %][% com.comment %][% END %]</td>
-  <td nowrap valign='top'>[% IF com.entry_type == 1 %]User[% ELSIF com.entry_type == 2 %]Scheduled Downtime[% ELSIF com.entry_type == 3 %]Flap Detection[% ELSIF com.entry_type == 4 %]Acknowledgement[% ELSE %]?[% END %]</td>
-</tr>
-[% END %]
->>>>>>> 229e4163
 </table>
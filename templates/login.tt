﻿<!DOCTYPE HTML PUBLIC "-//W3C//DTD HTML 4.01//EN"
  "http://www.w3.org/TR/html4/strict.dtd">
<html>
  <head>
    <title>Thruk Monitoring Webinterface</title>
    <link rel="shortcut icon" href="[% url_prefix %]themes/[% theme %]/images/favicon.ico" type="image/ico" />
    <meta charset="UTF-8" />
    <meta name="viewport" content="width=device-width, initial-scale=1.0" />
    <meta http-equiv="Content-Type" content="text/html;charset=utf-8">
    [% PROCESS _common_css.tt use_frames=1 %]
    <meta charset="UTF-8" />
    <meta name="viewport" content="width=device-width, initial-scale=1.0" />
    <meta http-equiv="Content-Type" content="text/html;charset=utf-8">
    [% PROCESS _common_js_files.tt %]
<style>
input[type="text"], input[type="password"] { margin-right: inherit; border-width: inherit; height: inherit; }
*,::after,::before{box-sizing:border-box}
html{-moz-tab-size:4;-o-tab-size:4;tab-size:4}
html{line-height:1.15;-webkit-text-size-adjust:100%; overflow-y: inherit; overflow-x: inherit;}
body{margin:0}
body{font-family:system-ui,-apple-system,'Segoe UI',Roboto,Helvetica,Arial,sans-serif,'Apple Color Emoji','Segoe UI Emoji'}
button,input{font-family:inherit;font-size:100%;line-height:1.15;margin:0}
button{text-transform:none}
[type=button],[type=submit],button{-webkit-appearance:button}
button{background-color:transparent;background-image:none}
html{font-family:ui-sans-serif,system-ui,-apple-system,BlinkMacSystemFont,"Segoe UI",Roboto,"Helvetica Neue",Arial,"Noto Sans",sans-serif,"Apple Color Emoji","Segoe UI Emoji","Segoe UI Symbol","Noto Color Emoji";line-height:1.5}
body{font-family:inherit;line-height:inherit}
*,::after,::before{box-sizing:border-box;border-width:0;border-style:solid;border-color:#e5e7eb}
img{border-style:solid}
input::-moz-placeholder{opacity:1;color:#9ca3af}
input:-ms-input-placeholder{opacity:1;color:#9ca3af}
input::placeholder{opacity:1;color:#9ca3af}
button{cursor:pointer}
table{border-collapse:collapse}
a{color:inherit;text-decoration:inherit}
button,input{padding:0;line-height:inherit;color:inherit}
img{max-width:100%;height:auto; vertical-align: baseline;}
body{background-color:rgba(236,238,240,var(--tw-bg-opacity));font-family:ui-sans-serif,system-ui,-apple-system,BlinkMacSystemFont,"Segoe UI",Roboto,"Helvetica Neue",Arial,"Noto Sans",sans-serif,"Apple Color Emoji","Segoe UI Emoji","Segoe UI Symbol","Noto Color Emoji";font-size:.875rem;line-height:1.25rem;line-height:1.5;--tw-text-opacity:1;color:rgba(59,77,90,var(--tw-text-opacity));letter-spacing:0}
BUTTON,INPUT[type=submit]{--tw-bg-opacity:1;background-color:rgba(229,231,235,var(--tw-bg-opacity))}
BUTTON:hover,INPUT[type=submit]:hover{--tw-bg-opacity:1;background-color:rgba(156,163,175,var(--tw-bg-opacity))}
BUTTON,INPUT[type=submit]{--tw-border-opacity:1;border-color:rgba(0,0,0,var(--tw-border-opacity));border-radius:.125rem;border-width:1px;font-weight:500;padding:.25rem;--tw-shadow:0 1px 3px 0 rgba(0, 0, 0, 0.1),0 1px 2px 0 rgba(0, 0, 0, 0.06);box-shadow:var(--tw-ring-offset-shadow,0 0 #0000),var(--tw-ring-shadow,0 0 #0000),var(--tw-shadow);--tw-text-opacity:1;color:rgba(0,0,0,var(--tw-text-opacity))}
BODY.loginpage{display:flex;flex-direction:column;height:100vh;text-align:center;width:100vw;background:#f1f1f1;background:radial-gradient(ellipse at center,#f1f1f1 0,#eee 65%,#b0bec5 100%)}
BODY.loginpage DIV.loginmask{--tw-bg-opacity:1;background-color:rgba(229,231,235,var(--tw-bg-opacity));border-radius:.25rem;display:flex;flex-direction:column;align-items:center;justify-content:center;margin:3.5rem;margin-left:auto;margin-right:auto;padding-top:1.5rem;padding-bottom:1.5rem;padding-left:2.5rem;padding-right:2.5rem;--tw-shadow:0 3px 6px 0 rgba(0, 0, 0, 0.36);box-shadow:var(--tw-ring-offset-shadow,0 0 #0000),var(--tw-ring-shadow,0 0 #0000),var(--tw-shadow)}
BODY.loginpage DIV.loginmask FORM{margin-top:1rem;margin-bottom:1rem}
BODY.loginpage DIV.loginmask FORM DIV{margin-bottom:1rem}
BODY.loginpage DIV.loginmask FORM BUTTON{--tw-bg-opacity:1;background-color:rgba(107,114,128,var(--tw-bg-opacity))}
BODY.loginpage DIV.loginmask FORM BUTTON:hover{--tw-bg-opacity:1;background-color:rgba(75,85,99,var(--tw-bg-opacity))}
BODY.loginpage DIV.loginmask FORM BUTTON{font-weight:700;padding-top:.75rem;padding-bottom:.75rem;--tw-text-opacity:1;color:rgba(255,255,255,var(--tw-text-opacity));width:100%}
BODY.loginpage DIV.loginmask FORM INPUT{--tw-border-opacity:1;border-color:rgba(156,163,175,var(--tw-border-opacity));border-radius:.25rem;border-style:solid;border-width:1px;padding-left:.5rem;padding-right:.5rem;padding-top:.75rem;padding-bottom:.75rem}
BODY.loginpage DIV.loginmask DIV.version{font-weight:700}
BODY.loginpage DIV.loginmask DIV.separator{margin-bottom:0.3rem; margin-top:0.3rem}
</style>
  </head>
  <body class='[% page %] loginpage' id='[% page %]'>
  [% PROCESS _common_js.tt %]
  [% IF ssi_header; ssi_header | evaltt; END %]
  [% PROCESS _header_broadcast.tt %]
  [% PROCESS _message.tt %]

  <div class="loginmask">
    <a href="[% c.config.home_link %]" target="_blank"><img src="[% url_prefix %]themes/[% theme %]/images/logo_thruk.png" alt="Thruk" title="Thruk"></a>
<<<<<<< HEAD
    <form method="POST" action="login.cgi" onsubmit="onLogin(); return true;">
      <input type="hidden" name="referer" value="" id="referer">
      [% IF c.config.basic_auth_enabled %]
        <div>
          <input type="text" name="user" placeholder="User" required />
        </div>
        <div>
          <input type="password" name="password" placeholder="Password" required />
=======
    <form method="POST" action="login.cgi">
      <input type="hidden" name="referer" value="" id="referer">
      [% IF c.config.basic_auth_enabled %]
        <div>
          <input type="text" name="login" placeholder="User" id="loginuser"[% IF !c.config.basic_auth_enabled || c.config.auth_oauth.provider.size == 0 %] required[% END %] />
        </div>
        <div>
          <input type="password" name="password" placeholder="Password"[% IF !c.config.basic_auth_enabled || c.config.auth_oauth.provider.size == 0 %] required[% END %] />
>>>>>>> a4a9c9a1
        </div>
        <button type="submit">Sign in</button>
      [% END %]
      [% IF c.config.basic_auth_enabled || c.config.auth_oauth.provider.size > 0 %]
        [% FOREACH auth = c.config.auth_oauth.provider %]
          [% IF c.config.basic_auth_enabled || !loop.first %]
<<<<<<< HEAD
          <div>
            or
          </div>
          [% END %]
        <div>
          <button name="oauth" value="[% loop.index %]" class="loginbutton">[% IF auth.defined("login") %][% auth.login %][% ELSE %]Login with OAuth[% END %]</button>
=======
          <div class="separator">or</div>
          [% END %]
        <div>
          <button name="oauth" value="[% loop.index %]">[% IF auth.defined("login") %][% auth.login %][% ELSE %]Login with OAuth[% END %]</button>
>>>>>>> a4a9c9a1
        </div>
        [% END %]
      [% END %]
    </form>
    <div class="currentversioninfo">
      <div class="version"><a href="https://www.thruk.org/" target="_blank">Version [% thrukversion %][% IF c.config.extra_version %]<br><font size="-3">[% c.config.extra_version %]</font>[% END %]</a></div>
    </div>
  </div>

  <script type="text/javascript">
  <!--
    function clean_ref(ref, keepflag) {
        ref = ref.replace(/\/\w+\/[% product_prefix %]\/cgi\-bin\/login.cgi/, '');
        ref = ref.replace(/\/[% product_prefix %]\/cgi\-bin\/login.cgi/, '');
        if(keepflag == undefined || keepflag == false) {
            ref = ref.replace(/^\?(expired|invalid|problem|locked)\&/, '?');
            ref = ref.replace(/^\?(expired|invalid|problem|locked)$/,  '');
        }
        ref = ref.replace(/^\?/, '/');
        ref = ref.replace(/^\/+/, '/');
        ref = ref.replace(/^\?/, '/');
        ref = ref.replace(/^\/(expired|invalid|problem|locked)\&/,  '$1&/');
        ref = ref.replace(/_=\d+/, '');
        ref = ref.replace(/\?$/, '');
        ref = ref.replace(/\#side.html$/, '');
        return(ref);
    }

    function breakFrame() {
        // only redirect in real frames, we only want to hide the sidebar if logged out
        // but not break iframes from ex. graphing popups
        if ( window.frameElement && window.frameElement.tagName == "FRAME" && top.location != location) {
            // when inside a frame, open login page in top frame
            var ref = clean_ref(document.location.pathname + document.location.search + document.location.hash, true);
            ref = ref.replace(/\/thruk\//, '/thruk/#');
            top.location.href = '[% loginurl %]?'+ref;
        } else {
            var ref = clean_ref(window.location.search + window.location.hash);
            var el  = document.getElementById('referer');
            ref = decodeURIComponent(ref).replace(/\+/g, " ");
            if(el) { el.value = ref; }
        }
        return;
    }

    try {
        breakFrame();
    } catch(err) { console.log(err); }
  -->
  </script>

  [% IF ssi_footer; ssi_footer | evaltt; END %]
  </body>
</html><|MERGE_RESOLUTION|>--- conflicted
+++ resolved
@@ -12,44 +12,6 @@
     <meta name="viewport" content="width=device-width, initial-scale=1.0" />
     <meta http-equiv="Content-Type" content="text/html;charset=utf-8">
     [% PROCESS _common_js_files.tt %]
-<style>
-input[type="text"], input[type="password"] { margin-right: inherit; border-width: inherit; height: inherit; }
-*,::after,::before{box-sizing:border-box}
-html{-moz-tab-size:4;-o-tab-size:4;tab-size:4}
-html{line-height:1.15;-webkit-text-size-adjust:100%; overflow-y: inherit; overflow-x: inherit;}
-body{margin:0}
-body{font-family:system-ui,-apple-system,'Segoe UI',Roboto,Helvetica,Arial,sans-serif,'Apple Color Emoji','Segoe UI Emoji'}
-button,input{font-family:inherit;font-size:100%;line-height:1.15;margin:0}
-button{text-transform:none}
-[type=button],[type=submit],button{-webkit-appearance:button}
-button{background-color:transparent;background-image:none}
-html{font-family:ui-sans-serif,system-ui,-apple-system,BlinkMacSystemFont,"Segoe UI",Roboto,"Helvetica Neue",Arial,"Noto Sans",sans-serif,"Apple Color Emoji","Segoe UI Emoji","Segoe UI Symbol","Noto Color Emoji";line-height:1.5}
-body{font-family:inherit;line-height:inherit}
-*,::after,::before{box-sizing:border-box;border-width:0;border-style:solid;border-color:#e5e7eb}
-img{border-style:solid}
-input::-moz-placeholder{opacity:1;color:#9ca3af}
-input:-ms-input-placeholder{opacity:1;color:#9ca3af}
-input::placeholder{opacity:1;color:#9ca3af}
-button{cursor:pointer}
-table{border-collapse:collapse}
-a{color:inherit;text-decoration:inherit}
-button,input{padding:0;line-height:inherit;color:inherit}
-img{max-width:100%;height:auto; vertical-align: baseline;}
-body{background-color:rgba(236,238,240,var(--tw-bg-opacity));font-family:ui-sans-serif,system-ui,-apple-system,BlinkMacSystemFont,"Segoe UI",Roboto,"Helvetica Neue",Arial,"Noto Sans",sans-serif,"Apple Color Emoji","Segoe UI Emoji","Segoe UI Symbol","Noto Color Emoji";font-size:.875rem;line-height:1.25rem;line-height:1.5;--tw-text-opacity:1;color:rgba(59,77,90,var(--tw-text-opacity));letter-spacing:0}
-BUTTON,INPUT[type=submit]{--tw-bg-opacity:1;background-color:rgba(229,231,235,var(--tw-bg-opacity))}
-BUTTON:hover,INPUT[type=submit]:hover{--tw-bg-opacity:1;background-color:rgba(156,163,175,var(--tw-bg-opacity))}
-BUTTON,INPUT[type=submit]{--tw-border-opacity:1;border-color:rgba(0,0,0,var(--tw-border-opacity));border-radius:.125rem;border-width:1px;font-weight:500;padding:.25rem;--tw-shadow:0 1px 3px 0 rgba(0, 0, 0, 0.1),0 1px 2px 0 rgba(0, 0, 0, 0.06);box-shadow:var(--tw-ring-offset-shadow,0 0 #0000),var(--tw-ring-shadow,0 0 #0000),var(--tw-shadow);--tw-text-opacity:1;color:rgba(0,0,0,var(--tw-text-opacity))}
-BODY.loginpage{display:flex;flex-direction:column;height:100vh;text-align:center;width:100vw;background:#f1f1f1;background:radial-gradient(ellipse at center,#f1f1f1 0,#eee 65%,#b0bec5 100%)}
-BODY.loginpage DIV.loginmask{--tw-bg-opacity:1;background-color:rgba(229,231,235,var(--tw-bg-opacity));border-radius:.25rem;display:flex;flex-direction:column;align-items:center;justify-content:center;margin:3.5rem;margin-left:auto;margin-right:auto;padding-top:1.5rem;padding-bottom:1.5rem;padding-left:2.5rem;padding-right:2.5rem;--tw-shadow:0 3px 6px 0 rgba(0, 0, 0, 0.36);box-shadow:var(--tw-ring-offset-shadow,0 0 #0000),var(--tw-ring-shadow,0 0 #0000),var(--tw-shadow)}
-BODY.loginpage DIV.loginmask FORM{margin-top:1rem;margin-bottom:1rem}
-BODY.loginpage DIV.loginmask FORM DIV{margin-bottom:1rem}
-BODY.loginpage DIV.loginmask FORM BUTTON{--tw-bg-opacity:1;background-color:rgba(107,114,128,var(--tw-bg-opacity))}
-BODY.loginpage DIV.loginmask FORM BUTTON:hover{--tw-bg-opacity:1;background-color:rgba(75,85,99,var(--tw-bg-opacity))}
-BODY.loginpage DIV.loginmask FORM BUTTON{font-weight:700;padding-top:.75rem;padding-bottom:.75rem;--tw-text-opacity:1;color:rgba(255,255,255,var(--tw-text-opacity));width:100%}
-BODY.loginpage DIV.loginmask FORM INPUT{--tw-border-opacity:1;border-color:rgba(156,163,175,var(--tw-border-opacity));border-radius:.25rem;border-style:solid;border-width:1px;padding-left:.5rem;padding-right:.5rem;padding-top:.75rem;padding-bottom:.75rem}
-BODY.loginpage DIV.loginmask DIV.version{font-weight:700}
-BODY.loginpage DIV.loginmask DIV.separator{margin-bottom:0.3rem; margin-top:0.3rem}
-</style>
   </head>
   <body class='[% page %] loginpage' id='[% page %]'>
   [% PROCESS _common_js.tt %]
@@ -59,16 +21,6 @@
 
   <div class="loginmask">
     <a href="[% c.config.home_link %]" target="_blank"><img src="[% url_prefix %]themes/[% theme %]/images/logo_thruk.png" alt="Thruk" title="Thruk"></a>
-<<<<<<< HEAD
-    <form method="POST" action="login.cgi" onsubmit="onLogin(); return true;">
-      <input type="hidden" name="referer" value="" id="referer">
-      [% IF c.config.basic_auth_enabled %]
-        <div>
-          <input type="text" name="user" placeholder="User" required />
-        </div>
-        <div>
-          <input type="password" name="password" placeholder="Password" required />
-=======
     <form method="POST" action="login.cgi">
       <input type="hidden" name="referer" value="" id="referer">
       [% IF c.config.basic_auth_enabled %]
@@ -77,26 +29,16 @@
         </div>
         <div>
           <input type="password" name="password" placeholder="Password"[% IF !c.config.basic_auth_enabled || c.config.auth_oauth.provider.size == 0 %] required[% END %] />
->>>>>>> a4a9c9a1
         </div>
         <button type="submit">Sign in</button>
       [% END %]
       [% IF c.config.basic_auth_enabled || c.config.auth_oauth.provider.size > 0 %]
         [% FOREACH auth = c.config.auth_oauth.provider %]
           [% IF c.config.basic_auth_enabled || !loop.first %]
-<<<<<<< HEAD
-          <div>
-            or
-          </div>
-          [% END %]
-        <div>
-          <button name="oauth" value="[% loop.index %]" class="loginbutton">[% IF auth.defined("login") %][% auth.login %][% ELSE %]Login with OAuth[% END %]</button>
-=======
           <div class="separator">or</div>
           [% END %]
         <div>
           <button name="oauth" value="[% loop.index %]">[% IF auth.defined("login") %][% auth.login %][% ELSE %]Login with OAuth[% END %]</button>
->>>>>>> a4a9c9a1
         </div>
         [% END %]
       [% END %]
